[workspace]
members = [
  "pyo3-stub-gen",
  "pyo3-stub-gen-derive",
  "examples/pure",
  "examples/mixed",
  "examples/mixed_sub",
  "examples/test-dash-package",
]
resolver = "2"

[workspace.package]
version = "0.14.0"
edition = "2021"

description = "Stub file (*.pyi) generator for PyO3"
repository = "https://github.com/Jij-Inc/pyo3-stub-gen"
keywords = ["pyo3"]
license = "MIT OR Apache-2.0"
readme = "README.md"

[workspace.dependencies]
ahash = "0.8.11"
anyhow = "1.0.99"
chrono = "0.4.42"
either = "1.15.0"
env_logger = "0.11.8"
heck = "0.5"
indexmap = ">= 2.7.0"
insta = "1.43.2"
inventory = "0.3.21"
itertools = "0.13.0"
log = "0.4.28"
maplit = "1.0.2"
num-complex = "0.4.6"
numpy = ">= 0.26.0"
prettyplease = "0.2.37"
proc-macro2 = "1.0.101"
<<<<<<< HEAD
pyo3 = ">= 0.26.0"
rust_decimal = { version = "1.15", default-features = false }
=======
pyo3 = ">= 0.24.0"
rust_decimal = { version = "1.38", default-features = false }
>>>>>>> b8db7d7d
quote = "1.0.40"
serde = { version = "1.0.223", features = ["derive"] }
syn = "2.0.106"
test-case = "3.3.1"
toml = "0.9.5"
trybuild = "1.0.111"<|MERGE_RESOLUTION|>--- conflicted
+++ resolved
@@ -36,13 +36,8 @@
 numpy = ">= 0.26.0"
 prettyplease = "0.2.37"
 proc-macro2 = "1.0.101"
-<<<<<<< HEAD
 pyo3 = ">= 0.26.0"
-rust_decimal = { version = "1.15", default-features = false }
-=======
-pyo3 = ">= 0.24.0"
 rust_decimal = { version = "1.38", default-features = false }
->>>>>>> b8db7d7d
 quote = "1.0.40"
 serde = { version = "1.0.223", features = ["derive"] }
 syn = "2.0.106"
